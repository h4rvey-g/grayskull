--- conflicted
+++ resolved
@@ -25,11 +25,6 @@
         auto-update-conda: true
         python-version: ${{ matrix.py_ver }}
         mamba-version: "*"
-<<<<<<< HEAD
-=======
-        channels: conda-forge,defaults
-        channel-priority: true
->>>>>>> 6280da78
         environment-file: environment.yaml
         activate-environment: gs
     - name: Conda info
